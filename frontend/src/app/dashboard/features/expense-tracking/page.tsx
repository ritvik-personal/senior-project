--- conflicted
+++ resolved
@@ -55,16 +55,12 @@
     { id: "Clothing", name: "Clothing", icon: "👕", color: "bg-indigo-100 text-indigo-800" },
     { id: "Paycheck", name: "Paycheck", icon: "💵", color: "bg-green-100 text-green-800" },
   ];
-
-<<<<<<< HEAD
-  // Load expenses from backend on mount
+  // Load expenses from backend on mount (fallback to localStorage if unauthenticated or error)
   useEffect(() => {
     const loadExpenses = async () => {
       try {
-        // Check if user is authenticated
         const token = api.getToken();
         if (!token) {
-          // Fallback to localStorage if no token
           const saved = localStorage.getItem("expenses");
           if (saved) {
             try {
@@ -78,21 +74,18 @@
 
         const response = await api.get('expenses/?limit=100');
         const data = await response.json();
-        
-        // Convert backend expenses to frontend format
-            const frontendExpenses: Expense[] = data.expenses.map((expense: any) => ({
-              id: expense.id, // ID is already a string
-              amount: expense.amount_dollars,
-              category: expense.category,
-              description: expense.description || "",
-              date: expense.created_at.split("T")[0], // Use created_at since no metadata
-              type: "personal", // Default to personal since no metadata
-            }));
+
+        const frontendExpenses: Expense[] = data.expenses.map((expense: any) => ({
+          id: expense.id,
+          amount: expense.amount_dollars,
+          category: expense.category,
+          description: expense.description || "",
+          date: expense.created_at.split("T")[0],
+          type: "personal",
+        }));
         setExpenses(frontendExpenses);
-        
       } catch (error) {
         console.error('Error loading expenses:', error);
-        // Fallback to localStorage if backend fails
         const saved = localStorage.getItem("expenses");
         if (saved) {
           try {
@@ -108,9 +101,6 @@
   }, []);
 
   // Save to localStorage whenever expenses change
-=======
-  // keep localStorage in sync
->>>>>>> fcbf52df
   useEffect(() => {
     localStorage.setItem("expenses", JSON.stringify(expenses));
   }, [expenses]);
@@ -120,60 +110,41 @@
     if (!amount || !selectedCategory || !description || !expenseDate) return;
 
     try {
-      // Check if user is authenticated
       const token = api.getToken();
       if (!token) {
         alert('Please log in to add expenses');
         return;
       }
 
-      // Prepare the expense data for the backend
       const expenseData = {
         amount_dollars: parseFloat(amount),
-        credit: false, // Assuming expenses are debits by default
+        credit: false,
         category: selectedCategory,
-        description
-        // metadata removed until database column is added
+        description,
       };
 
-      // Call the backend API
       const response = await api.post('expenses/', expenseData);
       const createdExpense = await response.json();
 
-<<<<<<< HEAD
-      // Create a local expense object for the UI
       const newExpense: Expense = {
-        id: createdExpense.id, // ID is already a string
+        id: createdExpense.id,
         amount: createdExpense.amount_dollars,
         category: createdExpense.category,
         description: createdExpense.description || "",
-        date: expenseDate, // Use the date from the form
-        type: expenseType, // Use the type from the form
+        date: expenseDate,
+        type: expenseType,
       };
 
-      // Update local state
       setExpenses([newExpense, ...expenses]);
-      
-      // Reset form
       setAmount("");
       setDescription("");
       setSelectedCategory("");
       setExpenseDate(new Date().toISOString().split("T")[0]);
       setShowAddForm(false);
-
     } catch (error) {
       console.error('Error creating expense:', error);
-      // TODO: Add user-friendly error handling (toast notification, etc.)
       alert('Failed to create expense. Please try again.');
     }
-=======
-    setExpenses([newExpense, ...expenses]);
-    setAmount("");
-    setDescription("");
-    setSelectedCategory("");
-    setExpenseDate(new Date().toISOString().split("T")[0]);
-    setShowAddForm(false);
->>>>>>> fcbf52df
   };
 
   const handleReceiptUpload = async (e: React.ChangeEvent<HTMLInputElement>) => {
