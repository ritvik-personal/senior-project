--- conflicted
+++ resolved
@@ -200,17 +200,12 @@
                 context = ""
         
         # Prepare the prompt for NVIDIA NIM using COSTAR format
-<<<<<<< HEAD
         system_prompt = """You are a financial literacy tutor answering college students' questions about personal finance concepts, terms, and practices."""
-=======
-        system_prompt = """You are a financial literacy tutor answering student questions about personal finance concepts, terms, and practices."""
->>>>>>> b00f2ed2
         
         user_prompt = f"""Context: You have access to a curated financial literacy knowledge base. Use the provided context when relevant, supplementing with your knowledge when needed.
 
 Objective: Answer the student's financial literacy question accurately and helpfully.
 
-<<<<<<< HEAD
 Style: Simple, practical explanations with concrete real-life examples. Avoid jargon; define terms if used.
 
 Tone: Friendly, encouraging, and educational.
@@ -218,19 +213,11 @@
 Audience: Students learning personal finance who may be new to financial concepts.
 
 Response Format: Provide a direct, concise answer in plain text paragraphs. Do not include any references to the sources like "[source name]'s worksheet can be used to help you learn more".
-=======
-Style: Simple, practical explanations with concrete examples when applicable. Avoid jargon; define terms if used.
-
-Tone: Friendly, encouraging, and educational.
-
-Audience: Students learning personal finance who may be new to financial concepts.
-
-Response Format: Provide a direct, concise answer in plain text paragraphs.
->>>>>>> b00f2ed2
 
 Knowledge Base Context:
 {context}
 
+Student Question: {query.query}"""
 Student Question: {query.query}"""
         
         # Call NVIDIA NIM for chat completion
